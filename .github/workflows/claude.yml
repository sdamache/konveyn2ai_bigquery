name: Claude Code

on:
  issue_comment:
    types: [created]
  pull_request_review_comment:
    types: [created]
  issues:
    types: [opened, assigned]
  pull_request_review:
    types: [submitted]

jobs:
  claude:
    if: |
      (github.event_name == 'issue_comment' && contains(github.event.comment.body, '@claude')) ||
      (github.event_name == 'pull_request_review_comment' && contains(github.event.comment.body, '@claude')) ||
      (github.event_name == 'pull_request_review' && contains(github.event.review.body, '@claude')) ||
      (github.event_name == 'issues' && (contains(github.event.issue.body, '@claude') || contains(github.event.issue.title, '@claude')))
    runs-on: ubuntu-latest
    permissions:
      contents: write  # Allow Claude to make changes to files
      pull-requests: write  # Allow Claude to create/update PRs
      issues: write  # Allow Claude to update issues
      id-token: write
      actions: read # Required for Claude to read CI results on PRs
    steps:
      - name: Checkout repository
        uses: actions/checkout@v4
        with:
          fetch-depth: 1

      - name: Run Claude Code
        id: claude
        uses: anthropics/claude-code-action@v1
        with:
          claude_code_oauth_token: ${{ secrets.CLAUDE_CODE_OAUTH_TOKEN }}
          
          # This is an optional setting that allows Claude to read CI results on PRs
          additional_permissions: |
            actions: read
<<<<<<< HEAD
          
          # Configure Claude using claude_args (newer format)
          claude_args: |
            --model claude-sonnet-4-20250514
            --max-turns 10

          # Custom instructions for project-specific guidance (supplements Anthropic's system prompt)
          custom_instructions: |
            This is a BigQuery AI Hackathon project. Key project guidelines:
            - Follow instructions in CLAUDE.md for project-specific protocols
            - Prefer editing existing files over creating new ones
            - Focus on functional implementation over mocks for demo readiness
            - Use make commands for BigQuery operations when needed
            - This is a Python/FastAPI backend with BigQuery integration

          # Optional: Customize the trigger phrase (default: @claude)
          # trigger_phrase: "/claude"

          # Optional: Trigger when specific user is assigned to an issue
          # assignee_trigger: "claude-bot"

          # Allow Claude to run specific commands based on project permissions
          allowed_tools: "Bash(make:*),Bash(pytest:*),Bash(python:*),Bash(pre-commit run:*),Bash(gh pr:*),Bash(gh issue:*),Bash(black:*),WebSearch,WebFetch(domain:github.com)"
          
          # Optional: Custom environment variables for Claude
          # claude_env: |
          #   NODE_ENV: test
=======

          # Optional: Give a custom prompt to Claude. If this is not specified, Claude will perform the instructions specified in the comment that tagged it.
          # prompt: 'Update the pull request description to include a summary of changes.'

          # Optional: Add claude_args to customize behavior and configuration
          # See https://github.com/anthropics/claude-code-action/blob/main/docs/usage.md
          # or https://docs.anthropic.com/en/docs/claude-code/sdk#command-line for available options
          # claude_args: '--model claude-opus-4-1-20250805 --allowed-tools Bash(gh pr:*)'
>>>>>>> 2111f408
<|MERGE_RESOLUTION|>--- conflicted
+++ resolved
@@ -39,7 +39,6 @@
           # This is an optional setting that allows Claude to read CI results on PRs
           additional_permissions: |
             actions: read
-<<<<<<< HEAD
           
           # Configure Claude using claude_args (newer format)
           claude_args: |
@@ -67,13 +66,3 @@
           # Optional: Custom environment variables for Claude
           # claude_env: |
           #   NODE_ENV: test
-=======
-
-          # Optional: Give a custom prompt to Claude. If this is not specified, Claude will perform the instructions specified in the comment that tagged it.
-          # prompt: 'Update the pull request description to include a summary of changes.'
-
-          # Optional: Add claude_args to customize behavior and configuration
-          # See https://github.com/anthropics/claude-code-action/blob/main/docs/usage.md
-          # or https://docs.anthropic.com/en/docs/claude-code/sdk#command-line for available options
-          # claude_args: '--model claude-opus-4-1-20250805 --allowed-tools Bash(gh pr:*)'
->>>>>>> 2111f408
